--- conflicted
+++ resolved
@@ -52,7 +52,6 @@
   return `rgb(${red}, ${green}, 0)`;
 }
 
-<<<<<<< HEAD
 interface PathState {
   startPoint: [number, number] | null;
   endPoint: [number, number] | null;
@@ -76,12 +75,6 @@
 export default function Map({
   edges = [],
   date = new Date(),
-=======
-// ---------- Component ----------
-export default function Map({
-  edges = [],
-  date: initialDate,
->>>>>>> 62f9e904
   onResults,
 }: {
   edges?: Edge[];
@@ -90,7 +83,6 @@
 } = {}) {
   const mapRef = useRef<L.Map | null>(null);
   const shadeRef = useRef<any>(null);
-<<<<<<< HEAD
   const edgeLayerRef = useRef<L.LayerGroup | null>(null);
   const pathLayerRef = useRef<L.LayerGroup | null>(null);
   const markersRef = useRef<L.Marker[]>([]);
@@ -99,19 +91,8 @@
   const [currentHour, setCurrentHour] = useState(9);
   const [shadePenalty, setShadePenalty] = useState(1.0); // Shade avoidance factor
   const [useShadeRouting, setUseShadeRouting] = useState(true); // Toggle for shade-aware routing
-=======
-  const edgeLayerRef = useRef<L.LayerGroup | null>(null); // for optional external edges classification
-  const pathLayerRef = useRef<L.LayerGroup | null>(null); // for route + markers
-  const [ready, setReady] = useState(false);
-  const lastDateRef = useRef<Date>(initialDate || new Date());
->>>>>>> 62f9e904
   const fetchTokenRef = useRef(0);
-  const [currentTime, setCurrentTime] = useState(() => {
-    const d = initialDate ? new Date(initialDate) : new Date();
-    return d.getHours() * 60 + d.getMinutes();
-  });
-
-<<<<<<< HEAD
+
   // Use refs instead of state to avoid re-renders for pathfinding
   const pathStateRef = useRef<PathState>({
     startPoint: null,
@@ -120,21 +101,8 @@
     loading: false,
     error: null,
     routeStats: undefined
-=======
-  // Path state (kept in refs to avoid unnecessary re-renders)
-  interface PathState {
-    startPoint: [number, number] | null;
-    endPoint: [number, number] | null;
-    path: [number, number][];
-    loading: boolean;
-    error: string | null;
-  }
-  const pathStateRef = useRef<PathState>({
-    startPoint: null, endPoint: null, path: [], loading: false, error: null,
->>>>>>> 62f9e904
   });
   const [pathUIState, setPathUIState] = useState<PathState>({
-<<<<<<< HEAD
     startPoint: null,
     endPoint: null,
     path: [],
@@ -272,71 +240,9 @@
 
     return options;;
   };
-=======
-    startPoint: null, endPoint: null, path: [], loading: false, error: null,
-  });
-
-  // ---------- Shade layer ----------
-  const buildShadeOptions = (when: Date) => ({
-    date: when,
-    color: "#01112f",
-    opacity: 0.7,
-    apiKey: (import.meta as any).env.VITE_SHADEMAP_KEY,
-    terrainSource: {
-      tileSize: 256,
-      maxZoom: 15,
-      getSourceUrl: ({ x, y, z }: any) =>
-        `https://s3.amazonaws.com/elevation-tiles-prod/terrarium/${z}/${x}/${y}.png`,
-      getElevation: ({ r, g, b, a }: any) => (r * 256 + g + b / 256) - 32768,
-      _overzoom: 19,
-    },
-    getFeatures: async () => {
-      if (!mapRef.current || mapRef.current.getZoom() < 15) return [];
-      const my = ++fetchTokenRef.current;
-      await new Promise((r) => setTimeout(r, 200)); // debounce small pans
-      if (my !== fetchTokenRef.current) return [];
-
-      const b = mapRef.current.getBounds();
-      const n = b.getNorth(), s = b.getSouth(), e = b.getEast(), w = b.getWest();
-      const query = `
-        [out:json][timeout:25];
-        (
-          way["building"](${s},${w},${n},${e});
-          relation["building"](${s},${w},${n},${e});
-        );
-        (._;>;);
-        out body;`;
-      const url = `https://overpass-api.de/api/interpreter?data=${encodeURIComponent(query)}`;
-
-      try {
-        const resp = await fetch(url);
-        if (!resp.ok) return [];
-        const gj = osmtogeojson(await resp.json());
-        for (const f of gj.features) {
-          const props = (f.properties ||= {});
-          let h: number | undefined;
-          if (props.height) {
-            const m = String(props.height).match(/[\d.]+/);
-            if (m) h = parseFloat(m[0]);
-          }
-          if (!h && props["building:levels"]) {
-            const lv = parseFloat(String(props["building:levels"]));
-            if (!Number.isNaN(lv)) h = lv * 3;
-          }
-          if (!h || !Number.isFinite(h)) h = 10;
-          props.height = h;
-          props.render_height = h;
-        }
-        return gj.features;
-      } catch {
-        return [];
-      }
-    },
-  });
->>>>>>> 62f9e904
-
+
+  // Helper to create the ShadeMap layer
   const createShadeLayer = (map: L.Map, when: Date) => {
-<<<<<<< HEAD
     console.log("Creating shade layer for time:", when);
     const layer = (L as any).shadeMap(buildShadeOptions(when));
 
@@ -345,20 +251,18 @@
       setReady(true);
     });
 
-=======
-    // @ts-ignore
-    const layer = (L as any).shadeMap(buildShadeOptions(when));
-    layer.once("idle", () => setReady(true));
->>>>>>> 62f9e904
     layer.addTo(map);
     shadeRef.current = layer;
 
-    // shade canvas should not capture mouse events
-    const container = (layer as any)._container || layer.getContainer?.();
-    if (container) container.style.pointerEvents = "none";
+    // Prevent the shade layer from responding to map events
+    if (layer._container || layer.getContainer?.()) {
+      const container = layer._container || layer.getContainer();
+      if (container) {
+        container.style.pointerEvents = 'none';
+      }
+    }
   };
 
-<<<<<<< HEAD
   // Function to display path with gradient shade analysis
   const displayPathWithShadeAnalysis = useCallback(async (pathCoords: [number, number][]) => {
     if (!ready || !shadeRef.current || !mapRef.current) return;
@@ -542,65 +446,12 @@
   }, [useShadeRouting, currentHour, shadePenalty, displayPathWithShadeAnalysis]);
 
   // Handle map clicks for pathfinding (basic version without backend)
-=======
-  // ---------- Map setup ----------
-  useEffect(() => {
-    const el = document.getElementById("map");
-    if (!el) return;
-
-    const map = L.map(el, { zoomControl: true }).setView([39.9526, -75.1652], 16);
-    mapRef.current = map;
-    lastDateRef.current = initialDate || new Date();
-
-    L.tileLayer("https://tile.openstreetmap.org/{z}/{x}/{y}.png", {
-      attribution: "&copy; OSM",
-      maxZoom: 19,
-    }).addTo(map);
-
-    edgeLayerRef.current = L.layerGroup().addTo(map);
-    pathLayerRef.current = L.layerGroup().addTo(map);
-
-    // Disable animations to avoid the “boxed shadows” issue
-    map.options.zoomAnimation = false;
-    map.options.fadeAnimation = false;
-    map.options.markerZoomAnimation = false;
-    map.invalidateSize();
-
-    map.whenReady(() => {
-      setTimeout(() => createShadeLayer(map, lastDateRef.current), 100);
-    });
-
-    // Recreate shade layer on zoomend/resize to keep canvas in sync
-    const onResize = () => {
-      map.invalidateSize();
-      if (shadeRef.current) {
-        try { map.removeLayer(shadeRef.current); } catch { }
-        createShadeLayer(map, lastDateRef.current);
-      }
-    };
-    const onZoomEnd = onResize;
-    window.addEventListener("resize", onResize);
-    map.on("zoomend", onZoomEnd);
-
-    return () => {
-      window.removeEventListener("resize", onResize);
-      map.off("zoomend", onZoomEnd);
-      if (edgeLayerRef.current) { try { map.removeLayer(edgeLayerRef.current); } catch { } }
-      if (pathLayerRef.current) { try { map.removeLayer(pathLayerRef.current); } catch { } }
-      if (shadeRef.current) { try { map.removeLayer(shadeRef.current); } catch { } }
-      map.remove();
-    };
-  }, [initialDate]);
-
-  // ---------- Map click routing ----------
->>>>>>> 62f9e904
   const handleMapClick = useCallback(async (e: L.LeafletMouseEvent) => {
     if (pathStateRef.current.loading) return;
     const { lat, lng } = e.latlng;
     console.log("Map clicked for pathfinding at:", lat, lng);
 
     if (!pathStateRef.current.startPoint) {
-<<<<<<< HEAD
       // Set start point
       console.log("Setting start point");
       pathStateRef.current = {
@@ -665,53 +516,11 @@
       const marker = L.marker([lat, lng], { icon: startIcon }).addTo(pathLayer);
       marker.bindPopup("Start Point");
       markersRef.current.push(marker);
-=======
-      pathStateRef.current = { ...pathStateRef.current, startPoint: [lat, lng], error: null };
-      setPathUIState({ ...pathStateRef.current });
-      L.marker([lat, lng], { icon: startIcon }).addTo(pathLayerRef.current!);
-    } else if (!pathStateRef.current.endPoint) {
-      pathStateRef.current = { ...pathStateRef.current, endPoint: [lat, lng], loading: true, error: null };
-      setPathUIState({ ...pathStateRef.current });
-      L.marker([lat, lng], { icon: endIcon }).addTo(pathLayerRef.current!);
-
-      try {
-        const res = await fetch("http://localhost:8000/shortest_path", {
-          method: "POST",
-          headers: { "Content-Type": "application/json" },
-          body: JSON.stringify({
-            start_lat: pathStateRef.current.startPoint![0],
-            start_lng: pathStateRef.current.startPoint![1],
-            end_lat: lat,
-            end_lng: lng,
-          }),
-        });
-        const data = await res.json();
-        if (data.error) {
-          pathStateRef.current = { ...pathStateRef.current, loading: false, error: data.error };
-        } else {
-          const pathCoords: [number, number][] = data.path || [];
-          pathStateRef.current = { ...pathStateRef.current, path: pathCoords, loading: false, error: null };
-          if (pathCoords.length > 0) {
-            L.polyline(pathCoords, { color: "blue", weight: 4, opacity: 0.7 }).addTo(pathLayerRef.current!);
-          }
-        }
-      } catch {
-        pathStateRef.current = { ...pathStateRef.current, loading: false, error: "Failed to compute path" };
-      }
-      setPathUIState({ ...pathStateRef.current });
-    } else {
-      // reset to new start
-      pathLayerRef.current!.clearLayers();
-      pathStateRef.current = { startPoint: [lat, lng], endPoint: null, path: [], loading: false, error: null };
-      setPathUIState({ ...pathStateRef.current });
-      L.marker([lat, lng], { icon: startIcon }).addTo(pathLayerRef.current!);
->>>>>>> 62f9e904
     }
   }, []);
 
   // attach click handler after map created
   useEffect(() => {
-<<<<<<< HEAD
     console.log("TestMap useEffect triggered - Map setup");
     
     // Map setup
@@ -847,26 +656,8 @@
       }, delay);
     }
   }, [useShadeRouting, shadePenalty, currentHour, computeAndDisplayPath]);
-=======
-    const map = mapRef.current;
-    if (!map) return;
-    map.on("click", handleMapClick);
-    return () => { map.off("click", handleMapClick); };
-  }, [handleMapClick]);
-
-  // ---------- External date changes ----------
-  useEffect(() => {
-    if (!initialDate) return;
-    lastDateRef.current = initialDate;
-    if (shadeRef.current?.setDate) {
-      setReady(false);
-      shadeRef.current.setDate(initialDate);
-      shadeRef.current.once("idle", () => setReady(true));
-    }
-  }, [initialDate]);
->>>>>>> 62f9e904
-
-  // ---------- Edge classification (optional `edges` prop) ----------
+
+  // Classify edges by sampling the ShadeMap canvas
   async function classify({
     stepMeters = 15,
     samplesPerPoint = 3,
@@ -939,125 +730,10 @@
     }
   }
 
-<<<<<<< HEAD
-=======
-  // ---------- Shade analysis for current path ----------
-  const pathToEdges = useCallback((): Edge[] => {
-    if (pathStateRef.current.path.length < 2) return [];
-    return pathStateRef.current.path.slice(0, -1).map((p, i) => ({
-      id: `path-${i}`,
-      a: { lat: p[0], lng: p[1] },
-      b: { lat: pathStateRef.current.path[i + 1][0], lng: pathStateRef.current.path[i + 1][1] },
-    }));
-  }, []);
-
-  const analyzePathShade = useCallback(async () => {
-    if (!ready || !shadeRef.current) return;
-    const map = mapRef.current!, shade = shadeRef.current!;
-    const rect = map.getContainer().getBoundingClientRect();
-    const pathEdges = pathToEdges();
-    if (pathEdges.length === 0) return;
-
-    const results: EdgeResult[] = [];
-    for (const edge of pathEdges) {
-      const lenM = L.latLng(edge.a).distanceTo(L.latLng(edge.b));
-      const steps = Math.min(Math.max(1, Math.ceil(lenM / 10)), 20);
-      let hits = 0, total = 0;
-      for (let j = 0; j <= steps; j++) {
-        const t = steps === 0 ? 0.5 : j / steps;
-        const base = lerp(edge.a, edge.b, t);
-        for (let s = 0; s < 3; s++) {
-          const p = jitterMeters(base, 1.5);
-          const cp = map.latLngToContainerPoint([p.lat, p.lng]);
-          if (cp.x < 0 || cp.y < 0 || cp.x >= rect.width || cp.y >= rect.height) continue;
-          const xWin = rect.left + cp.x;
-          const yWin = window.innerHeight - (rect.top + cp.y);
-          try {
-            const rgba: Uint8ClampedArray = shade.readPixel(xWin, yWin);
-            if (rgba && isShadowRGBA(rgba, 16)) hits++;
-            total++;
-          } catch { /* ignore */ }
-        }
-      }
-      const shadePct = total ? hits / total : 0;
-      results.push({ id: edge.id, shadePct, shaded: shadePct >= 0.5, nSamples: total });
-    }
-
-    // redraw the path with colored segments
-    const layer = pathLayerRef.current!;
-    const markers: L.Marker[] = [];
-    layer.eachLayer((lyr) => { if (lyr instanceof L.Marker) markers.push(lyr); });
-    layer.clearLayers();
-    markers.forEach((m) => layer.addLayer(m));
-    for (let i = 0; i < pathEdges.length; i++) {
-      const edge = pathEdges[i];
-      const pct = results.find(r => r.id === edge.id)?.shadePct ?? 0;
-      L.polyline([[edge.a.lat, edge.a.lng], [edge.b.lat, edge.b.lng]], {
-        color: colorForPct(pct), weight: 6, opacity: 0.8,
-      })
-        .bindTooltip(`Segment ${i + 1}: ${(pct * 100).toFixed(0)}% shaded`)
-        .addTo(layer);
-    }
-  }, [pathToEdges, ready]);
-
-  // ---------- AddressSearch glue ----------
-  const handleRouteSearchFromAddresses = useCallback(
-    async (coord1: { lat: number; lng: number }, coord2: { lat: number; lng: number }) => {
-      const layer = pathLayerRef.current!;
-      layer.clearLayers();
-
-      pathStateRef.current = {
-        startPoint: [coord1.lat, coord1.lng],
-        endPoint: [coord2.lat, coord2.lng],
-        path: [],
-        loading: true,
-        error: null,
-      };
-      setPathUIState({ ...pathStateRef.current });
-
-      L.marker([coord1.lat, coord1.lng], { icon: startIcon }).addTo(layer);
-      L.marker([coord2.lat, coord2.lng], { icon: endIcon }).addTo(layer);
-
-      const bounds = L.latLngBounds([coord1.lat, coord1.lng], [coord2.lat, coord2.lng]);
-      mapRef.current?.fitBounds(bounds, { padding: [50, 50] });
-
-      try {
-        const res = await fetch("http://localhost:8000/shortest_path", {
-          method: "POST",
-          headers: { "Content-Type": "application/json" },
-          body: JSON.stringify({
-            start_lat: coord1.lat,
-            start_lng: coord1.lng,
-            end_lat: coord2.lat,
-            end_lng: coord2.lng,
-          }),
-        });
-        const data = await res.json();
-        if (data.error) {
-          pathStateRef.current = { ...pathStateRef.current, loading: false, error: data.error };
-        } else {
-          const pathCoords: [number, number][] = data.path || [];
-          pathStateRef.current = { ...pathStateRef.current, path: pathCoords, loading: false, error: null };
-          if (pathCoords.length > 0) {
-            L.polyline(pathCoords, { color: "blue", weight: 4, opacity: 0.7 }).addTo(layer);
-          }
-        }
-      } catch {
-        pathStateRef.current = { ...pathStateRef.current, loading: false, error: "Failed to compute path" };
-      }
-
-      setPathUIState({ ...pathStateRef.current });
-    },
-    []
-  );
-
-  // ---------- UI ----------
->>>>>>> 62f9e904
   return (
     <div style={{ height: "100%", position: "relative" }}>
       <div id="test-map" style={{ height: "100%" }} />
 
-<<<<<<< HEAD
       {/* Settings Panel - Top Right */}
       <div style={{
         position: "absolute", right: 12, top: 12, zIndex: 1000,
@@ -1212,116 +888,6 @@
                 <div>Segments: {pathUIState.path.length - 1}</div>
               )}
             </div>
-=======
-      {/* Shadow controls (left) */}
-      <div
-        style={{
-          position: "absolute", left: 12, top: 12, zIndex: 1000,
-          background: "rgba(0,0,0,0.6)", color: "#fff", padding: 8, borderRadius: 8,
-          font: "14px system-ui, -apple-system, Segoe UI, Roboto, sans-serif", width: 420,
-        }}
-      >
-        {ready ? "Shadows ready" : "Rendering shadows…"}
-        <div style={{ marginTop: 8 }}>
-          <div style={{ position: "relative", height: 40 }}>
-            {/* hour ticks */}
-            <div
-              style={{
-                display: "flex", justifyContent: "space-between", position: "absolute",
-                width: "100%", top: 20, fontSize: 10, color: "#ccc",
-              }}
-            >
-              {Array.from({ length: 13 }, (_, i) => {
-                const h = i * 2;
-                return <div key={h} style={{ width: 20, textAlign: "center" }}>{String(h).padStart(2, "0")}</div>;
-              })}
-            </div>
-            <input
-              type="range"
-              min={0}
-              max={1440}
-              step={5}
-              value={currentTime}
-              style={{
-                width: "100%", position: "absolute", top: 0,
-                WebkitAppearance: "none", height: 4,
-                background: "linear-gradient(to right,#1a1a1a 0%,#1a1a1a 25%,#ffd700 50%,#ff6b35 75%,#1a1a1a 100%)",
-                borderRadius: 2, outline: "none",
-              } as React.CSSProperties}
-              onChange={async (e) => {
-                const mins = parseInt((e.target as HTMLInputElement).value, 10);
-                setCurrentTime(mins);
-                const d = new Date(); d.setHours(0, 0, 0, 0); d.setMinutes(mins);
-                lastDateRef.current = d;
-                if (shadeRef.current?.setDate) {
-                  setReady(false);
-                  shadeRef.current.setDate(d);
-                  await new Promise<void>((res) => shadeRef.current.once("idle", () => { setReady(true); res(); }));
-                  if (edges.length) await classifyAndDraw();
-                }
-              }}
-            />
-          </div>
-          <div style={{ display: "flex", alignItems: "center", gap: 8, marginTop: 8, justifyContent: "space-between" }}>
-            <div style={{ background: "rgba(255,255,255,0.1)", padding: "4px 8px", borderRadius: 4, fontSize: 12 }}>
-              {String(Math.floor(currentTime / 60)).padStart(2, "0")}:
-              {String(currentTime % 60).padStart(2, "0")}
-            </div>
-            <button
-              onClick={classifyAndDraw}
-              disabled={!ready || edges.length === 0}
-              style={{
-                padding: "4px 12px", fontSize: 12,
-                backgroundColor: ready && edges.length ? "#007cba" : "#666",
-                color: "#fff", border: "none", borderRadius: 4,
-                cursor: ready && edges.length ? "pointer" : "not-allowed",
-              }}
-            >
-              Classify edges
-            </button>
-          </div>
-        </div>
-      </div>
-
-      {/* Pathfinding (right) */}
-      <div
-        style={{
-          position: "absolute", top: 10, right: 10, zIndex: 1000,
-          background: "rgba(255,255,255,0.95)", padding: 10, borderRadius: 6,
-          boxShadow: "0 2px 4px rgba(0,0,0,0.2)", maxWidth: 340,
-          font: "14px system-ui, -apple-system, Segoe UI, Roboto, sans-serif",
-        }}
-      >
-        {/* Address search component */}
-        <AddressSearch
-          onRouteSearch={handleRouteSearchFromAddresses}
-          disabled={!ready || pathUIState.loading}
-        />
-
-        <div style={{ fontSize: 13, color: "#666", marginBottom: 8 }}>Or click on map:</div>
-
-        {!pathUIState.startPoint && <div>Click on map to set start point</div>}
-        {pathUIState.startPoint && !pathUIState.endPoint && <div>Click on map to set end point</div>}
-        {pathUIState.loading && <div>Computing path…</div>}
-        {pathUIState.error && <div style={{ color: "red" }}>Error: {pathUIState.error}</div>}
-        {pathUIState.path.length > 0 && (
-          <div>
-            Path found! Click anywhere to start over.<br />
-            Segments: {pathUIState.path.length - 1}
-            <br />
-            <button
-              onClick={analyzePathShade}
-              disabled={!ready}
-              style={{
-                marginTop: 6, padding: "4px 8px", fontSize: 12,
-                backgroundColor: ready ? "#007cba" : "#ccc",
-                color: "#fff", border: "none", borderRadius: 3,
-                cursor: ready ? "pointer" : "not-allowed",
-              }}
-            >
-              Analyze Path Shade
-            </button>
->>>>>>> 62f9e904
           </div>
         )}
       </div>
