--- conflicted
+++ resolved
@@ -8,11 +8,7 @@
 // @ts-ignore – local shim in src/types
 import osmtogeojson from "osmtogeojson";
 
-<<<<<<< HEAD
 // import AddressSearch from "./AddressSearch"; // Not used in this component
-
-=======
->>>>>>> 9b9d876b
 // ---------- Icons fix for Vite ----------
 const iconRetinaUrl = new URL("leaflet/dist/images/marker-icon-2x.png", import.meta.url).href;
 const iconUrl = new URL("leaflet/dist/images/marker-icon.png", import.meta.url).href;
@@ -424,7 +420,38 @@
     }
   };
 
-<<<<<<< HEAD
+  // Fallback function to display simple path without shade analysis
+  const displaySimplePath = useCallback((pathCoords: [number, number][]) => {
+    console.log("🟦 Displaying simple path fallback with", pathCoords.length, "coordinates");
+    
+    if (!mapRef.current || !pathLayerRef.current) {
+      console.log("❌ Cannot display simple path - missing map or path layer");
+      return;
+    }
+
+    const pathLayer = pathLayerRef.current;
+    
+    // Preserve existing markers but clear any existing paths
+    const markers: L.Marker[] = [];
+    pathLayer.eachLayer((layer) => {
+      if (layer instanceof L.Marker) {
+        markers.push(layer);
+      }
+    });
+    pathLayer.clearLayers();
+    markers.forEach(marker => pathLayer.addLayer(marker));
+
+    // Draw simple blue path
+    const polyline = L.polyline(pathCoords, { 
+      color: '#007cba', 
+      weight: 4, 
+      opacity: 0.7 
+    }).addTo(pathLayer);
+    
+    polyline.bindTooltip(`Route: ${pathCoords.length} points (simple display - shade analysis pending)`);
+    console.log("✅ Simple path displayed successfully");
+  }, []);
+
   // Load tree shadows from backend API
   const loadTreeShadows = useCallback(async () => {
     if (!treeShadowLayerRef.current) return;
@@ -573,99 +600,6 @@
       }
     }
     
-=======
-  // Fallback function to display simple path without shade analysis
-  const displaySimplePath = useCallback((pathCoords: [number, number][]) => {
-    console.log("🟦 Displaying simple path fallback with", pathCoords.length, "coordinates");
-    
-    if (!mapRef.current || !pathLayerRef.current) {
-      console.log("❌ Cannot display simple path - missing map or path layer");
-      return;
-    }
-
-    const pathLayer = pathLayerRef.current;
-    
-    // Preserve existing markers but clear any existing paths
-    const markers: L.Marker[] = [];
-    pathLayer.eachLayer((layer) => {
-      if (layer instanceof L.Marker) {
-        markers.push(layer);
-      }
-    });
-    pathLayer.clearLayers();
-    markers.forEach(marker => pathLayer.addLayer(marker));
-
-    // Draw simple blue path
-    const polyline = L.polyline(pathCoords, { 
-      color: '#007cba', 
-      weight: 4, 
-      opacity: 0.7 
-    }).addTo(pathLayer);
-    
-    polyline.bindTooltip(`Route: ${pathCoords.length} points (simple display - shade analysis pending)`);
-    console.log("✅ Simple path displayed successfully");
-  }, []);
-
-  // Function to display path with gradient shade analysis
-  const displayPathWithShadeAnalysis = useCallback(async (pathCoords: [number, number][]) => {
-    console.log("🎨 displayPathWithShadeAnalysis called with:", {
-      pathCoordsLength: pathCoords.length,
-      ready,
-      hasShadeRef: !!shadeRef.current,
-      hasMapRef: !!mapRef.current
-    });
-
-    // Test if shadow layer is actually functional by attempting to read a pixel
-    let shadowLayerFunctional = false;
-    if (shadeRef.current && mapRef.current) {
-      try {
-        const map = mapRef.current;
-        const bounds = map.getBounds();
-        const center = bounds.getCenter();
-        const point = map.latLngToContainerPoint([center.lat, center.lng]);
-        const testPixel = shadeRef.current.readPixel(point.x, point.y);
-        shadowLayerFunctional = testPixel !== null && testPixel !== undefined;
-        console.log("🧪 Shadow layer functionality test:", {
-          testPixel: testPixel ? Array.from(testPixel) : null,
-          functional: shadowLayerFunctional
-        });
-      } catch (e) {
-        console.log("🧪 Shadow layer test failed:", e);
-        shadowLayerFunctional = false;
-      }
-    }
-
-    if (!shadowLayerFunctional || !shadeRef.current || !mapRef.current) {
-      console.log("❌ Shadow layer not functional, using fallback:", {
-        shadowLayerFunctional,
-        hasShadeRef: !!shadeRef.current,
-        hasMapRef: !!mapRef.current
-      });
-      
-      // Fallback: display simple path without shade analysis
-      console.log("🔄 Using fallback simple path display");
-      displaySimplePath(pathCoords);
-      
-      // Set up a retry mechanism to check again in a few seconds (only once per path)
-      const pathKey = `${pathCoords[0]?.[0]}-${pathCoords[0]?.[1]}-${pathCoords[pathCoords.length-1]?.[0]}-${pathCoords[pathCoords.length-1]?.[1]}`;
-      if (retryAttemptRef.current !== pathKey) {
-        retryAttemptRef.current = pathKey;
-        setTimeout(() => {
-          console.log("⏰ Retrying shade analysis after delay...");
-          displayPathWithShadeAnalysis(pathCoords);
-        }, 2000);
-      } else {
-        console.log("⏸️ Skipping retry - already attempted for this path");
-      }
-      
-      return;
-    }
-    
-    // Clear retry tracking since we're proceeding with analysis
-    retryAttemptRef.current = null;
-    
-    console.log("✅ Proceeding with path analysis");
->>>>>>> 9b9d876b
     // Convert path to edges for analysis
     const pathEdges: Edge[] = pathCoords.slice(0, -1).map((point, i) => ({
       id: `path-${i}`,
@@ -803,11 +737,7 @@
         .bindTooltip(`Route: ${pathCoords.length} points`)
         .addTo(pathLayer);
     }
-<<<<<<< HEAD
-  }, [ready, showTreeShadows, showTreeShadowsRef]);
-=======
-  }, [ready, displaySimplePath]);
->>>>>>> 9b9d876b
+  }, [ready, showTreeShadows, showTreeShadowsRef, displaySimplePath]);
 
   // Unified function to compute and display path with backend API calls
   const computeAndDisplayPath = useCallback(async () => {
