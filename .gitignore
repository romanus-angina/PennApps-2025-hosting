--- conflicted
+++ resolved
@@ -10,7 +10,6 @@
 # VSCode
 .vscode/
 
-<<<<<<< HEAD
 # env files
 .env
 .env.local
@@ -23,7 +22,7 @@
 backend/.env
 backend/.env.local
 backend/.env.*.local
-=======
+
 # Backend generated data / caches
 backend/data/
 
@@ -39,4 +38,3 @@
 .osmnx_cache/
 .cache/
 requests-cache.sqlite
->>>>>>> 57c79e6c
